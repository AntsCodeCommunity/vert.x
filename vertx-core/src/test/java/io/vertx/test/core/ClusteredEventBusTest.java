/*
 * Copyright 2014 Red Hat, Inc.
 *
 * All rights reserved. This program and the accompanying materials
 * are made available under the terms of the Eclipse Public License v1.0
 * and Apache License v2.0 which accompanies this distribution.
 *
 * The Eclipse Public License is available at
 * http://www.eclipse.org/legal/epl-v10.html
 *
 * The Apache License v2.0 is available at
 * http://www.opensource.org/licenses/apache2.0.php
 *
 * You may elect to redistribute this code under either of these licenses.
 */

package io.vertx.test.core;

import io.vertx.core.AsyncResult;
import io.vertx.core.Handler;
import io.vertx.core.Vertx;
<<<<<<< HEAD
import io.vertx.core.VertxOptions;
=======
>>>>>>> 11d3eee0
import io.vertx.core.buffer.Buffer;
import io.vertx.core.eventbus.EventBus;
import io.vertx.core.eventbus.Message;
import io.vertx.core.eventbus.MessageCodec;
import io.vertx.core.eventbus.Registration;
import io.vertx.core.shareddata.Shareable;
import io.vertx.core.spi.cluster.ClusterManager;
import io.vertx.test.fakecluster.FakeClusterManager;
import org.junit.Test;

import java.util.HashMap;
import java.util.concurrent.atomic.AtomicInteger;
import java.util.function.Consumer;


/**
 * @author <a href="http://tfox.org">Tim Fox</a>
 */
public class ClusteredEventBusTest extends EventBusTestBase {

  private static final String ADDRESS1 = "some-address1";

  protected ClusterManager getClusterManager() {
    return new FakeClusterManager();
  }

  @Override
  protected <T> void testSend(T val, Consumer <T> consumer) {
    startNodes(2);
    registerCodecs();

    Registration reg = vertices[1].eventBus().registerHandler(ADDRESS1, (Message<T> msg) -> {
      if (consumer == null) {
        assertEquals(val, msg.body());
      } else {
        consumer.accept(msg.body());
      }
      testComplete();
    });
    reg.completionHandler(ar -> {
      assertTrue(ar.succeeded());
      vertices[0].eventBus().send(ADDRESS1, val);
    });
    await();
  }

  @Override
  protected <T> void testReply(T val, Consumer<T> consumer) {
    startNodes(2);
    registerCodecs();
    String str = TestUtils.randomUnicodeString(1000);
    Registration reg = vertices[1].eventBus().registerHandler(ADDRESS1, msg -> {
      assertEquals(str, msg.body());
      msg.reply(val);
    });
    reg.completionHandler(ar -> {
      assertTrue(ar.succeeded());
      vertices[0].eventBus().send(ADDRESS1, str, (Message<T> reply) -> {
        if (consumer == null) {
          assertEquals(val, reply.body());
        } else {
          consumer.accept(reply.body());
        }
        testComplete();
      });
    });

    await();
  }

  @Override
  protected <T> void testPublish(T val, Consumer<T> consumer) {
    int numNodes = 3;
    startNodes(numNodes);
    registerCodecs();

    AtomicInteger count = new AtomicInteger();
    class MyHandler implements Handler<Message<T>> {
      @Override
      public void handle(Message<T> msg) {
        if (consumer == null) {
          assertEquals(val, msg.body());
        } else {
          consumer.accept(msg.body());
        }
        if (count.incrementAndGet() == numNodes - 1) {
          testComplete();
        }
      }
    }
    AtomicInteger registerCount = new AtomicInteger(0);
    class MyRegisterHandler implements Handler<AsyncResult<Void>> {
      @Override
      public void handle(AsyncResult<Void> ar) {
        assertTrue(ar.succeeded());
        if (registerCount.incrementAndGet() == 2) {
          vertices[0].eventBus().publish(ADDRESS1, (T)val);
        }
      }
    }
    Registration reg = vertices[2].eventBus().registerHandler(ADDRESS1, new MyHandler());
    reg.completionHandler(new MyRegisterHandler());
    reg = vertices[1].eventBus().registerHandler(ADDRESS1, new MyHandler());
    reg.completionHandler(new MyRegisterHandler());
    vertices[0].eventBus().publish(ADDRESS1, (T)val);
    await();
  }

  @Test
  public void testLocalHandlerNotReceive() throws Exception {
    startNodes(2);
    vertices[1].eventBus().registerLocalHandler(ADDRESS1, msg -> {
      fail("Should not receive message");
    });
    vertices[0].eventBus().send(ADDRESS1, "foo");
    vertices[0].setTimer(1000, id -> testComplete());
    await();
  }

  // FIXME - these tests should test specifically with Copyable objects not just Object
  // Testing whether an Object with no codec can be sent and an object that is not Copyable/Shareable can be sent
  // should be separate tests
  // Also... need tests for replying with both objects with no codec and objects that are not Copyable/Shareable

  @Test
  public void testSendUnsupportedObject() {
    startNodes(1);
    EventBus eb = vertices[0].eventBus();
    try {
      eb.send(ADDRESS1, new Object());
      fail("Should throw exception");
    } catch (IllegalArgumentException e) {
      // OK
    }
    try {
      eb.send(ADDRESS1, new HashMap<>());
      fail("Should throw exception");
    } catch (IllegalArgumentException e) {
      // OK
    }
  }

  @Test
  public void testSendWithReplyUnsupportedObject() {
    startNodes(1);
    EventBus eb = vertices[0].eventBus();
    try {
      eb.send(ADDRESS1, new Object(), reply -> {});
      fail("Should throw exception");
    } catch (IllegalArgumentException e) {
      // OK
    }
    try {
      eb.send(ADDRESS1, new HashMap<>(), reply -> {});
      fail("Should throw exception");
    } catch (IllegalArgumentException e) {
      // OK
    }
  }

  @Test
  public void testSendWithTimeoutUnsupportedObject() {
    startNodes(1);
    EventBus eb = vertices[0].eventBus();
    try {
      eb.sendWithTimeout(ADDRESS1, new Object(), 1, reply -> {
      });
      fail("Should throw exception");
    } catch (IllegalArgumentException e) {
      // OK
    }
    try {
      eb.sendWithTimeout(ADDRESS1, new HashMap<>(), 1, reply -> {
      });
      fail("Should throw exception");
    } catch (IllegalArgumentException e) {
      // OK
    }
  }

  @Test
  public void testUnregisterCodec() {
    startNodes(1);
    EventBus eb = vertices[0].eventBus();
    class Foo implements Shareable {
    }
    class FooCodec implements MessageCodec<Foo> {
      @Override
      public Buffer encode(Foo object) {
        return Buffer.buffer();
      }

      @Override
      public Foo decode(Buffer buffer) {
        return new Foo();
      }
    }

    eb.registerCodec(Foo.class, new FooCodec());
    eb.registerHandler("foo", (Message<Foo> msg) -> {
      eb.unregisterCodec(Foo.class);
      try {
        eb.send("bar", new Foo());
        fail("Should throw exception");
      } catch (IllegalArgumentException e) {
        // OK
        testComplete();
      }
    });
    eb.registerHandler("bar", (Message<Foo> msg) -> {
      fail("Should not be called");
    });

    eb.send("foo", new Foo());

    await();
  }

<<<<<<< HEAD
  private void startNodes(int numNodes) {
    CountDownLatch latch = new CountDownLatch(numNodes);
    vertices = new Vertx[numNodes];
    for (int i = 0; i < numNodes; i++) {
      int index = i;
      Vertx.vertx(new VertxOptions().setClusterHost("localhost").setClusterPort(0).setClustered(true)
        .setClusterManager(getClusterManager()), ar -> {
        assertTrue("Failed to start node", ar.succeeded());
        vertices[index] = ar.result();
        latch.countDown();
      });
    }
    try {
      assertTrue(latch.await(30, TimeUnit.SECONDS));
    } catch (InterruptedException e) {
      fail(e.getMessage());
    }
  }

=======
>>>>>>> 11d3eee0
  private void registerCodecs() {
    for (Vertx vertx : vertices) {
      registerCodecs(vertx.eventBus());
    }
  }

}<|MERGE_RESOLUTION|>--- conflicted
+++ resolved
@@ -19,10 +19,6 @@
 import io.vertx.core.AsyncResult;
 import io.vertx.core.Handler;
 import io.vertx.core.Vertx;
-<<<<<<< HEAD
-import io.vertx.core.VertxOptions;
-=======
->>>>>>> 11d3eee0
 import io.vertx.core.buffer.Buffer;
 import io.vertx.core.eventbus.EventBus;
 import io.vertx.core.eventbus.Message;
@@ -241,28 +237,6 @@
     await();
   }
 
-<<<<<<< HEAD
-  private void startNodes(int numNodes) {
-    CountDownLatch latch = new CountDownLatch(numNodes);
-    vertices = new Vertx[numNodes];
-    for (int i = 0; i < numNodes; i++) {
-      int index = i;
-      Vertx.vertx(new VertxOptions().setClusterHost("localhost").setClusterPort(0).setClustered(true)
-        .setClusterManager(getClusterManager()), ar -> {
-        assertTrue("Failed to start node", ar.succeeded());
-        vertices[index] = ar.result();
-        latch.countDown();
-      });
-    }
-    try {
-      assertTrue(latch.await(30, TimeUnit.SECONDS));
-    } catch (InterruptedException e) {
-      fail(e.getMessage());
-    }
-  }
-
-=======
->>>>>>> 11d3eee0
   private void registerCodecs() {
     for (Vertx vertx : vertices) {
       registerCodecs(vertx.eventBus());
